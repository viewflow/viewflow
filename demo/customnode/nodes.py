--- conflicted
+++ resolved
@@ -52,9 +52,8 @@
 
     activation_class = DynamicSplitActivation
 
-<<<<<<< HEAD
-    def __init__(self, callback):
-        super(DynamicSplit, self).__init__()
+    def __init__(self, callback, **kwargs):
+        super(DynamicSplit, self).__init__(**kwargs)
         self._task_count_callback = callback
         self._ifnone_next_node = None
 
@@ -65,9 +64,4 @@
     def IfNone(self, node):
         result = copy(self)
         result._ifnone_next_node = node
-        return result
-=======
-    def __init__(self, callback, **kwargs):
-        super(DynamicSplit, self).__init__(**kwargs)
-        self._task_count_callback = callback
->>>>>>> 30a921bf
+        return result