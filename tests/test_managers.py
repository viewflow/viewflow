import sqlparse

from django.db import models
from django.test import TestCase
from viewflow import flow, managers
from viewflow.base import Flow
from viewflow.models import Process, Task


class Test(TestCase):
    maxDiff = None

    def test_process_queryset_filter_by_flowcls_succeed(self):
        queryset = managers.ProcessQuerySet(model=Process).filter(flow_cls=ChildFlow)

        self.assertEqual(str(queryset.query).strip(),
                         'SELECT "viewflow_process"."id", "viewflow_process"."flow_cls", "viewflow_process"."status",'
                         ' "viewflow_process"."created", "viewflow_process"."finished" FROM "viewflow_process"'
                         ' WHERE "viewflow_process"."flow_cls" = tests/test_managers.ChildFlow')

    def test_process_queryset_cource_for_query(self):
        queryset = managers.ProcessQuerySet(model=Process).coerce_for([ChildFlow])

<<<<<<< HEAD
        if django.VERSION >= (1, 9):
            self.assertEqual(str(queryset.query),
                             'SELECT "viewflow_process"."id", "viewflow_process"."flow_cls", "viewflow_process"."status",'
                             ' "viewflow_process"."created", "viewflow_process"."finished",'
                             ' "tests_childprocess"."process_ptr_id", "tests_childprocess"."comment"'
                             ' FROM "viewflow_process" LEFT OUTER JOIN "tests_childprocess"'
                             ' ON ("viewflow_process"."id" = "tests_childprocess"."process_ptr_id")'
                             ' WHERE "viewflow_process"."flow_cls" IN (tests/test_managers.ChildFlow)')
        else:
            self.assertEqual(str(queryset.query),
                             'SELECT "viewflow_process"."id", "viewflow_process"."flow_cls", "viewflow_process"."status",'
                             ' "viewflow_process"."created", "viewflow_process"."finished",'
                             ' "tests_childprocess"."process_ptr_id", "tests_childprocess"."comment"'
                             ' FROM "viewflow_process" LEFT OUTER JOIN "tests_childprocess"'
                             ' ON ( "viewflow_process"."id" = "tests_childprocess"."process_ptr_id" )'
                             ' WHERE "viewflow_process"."flow_cls" IN (tests/test_managers.ChildFlow)')
=======
        self.assertEqual(
            sqlparse.format(str(queryset.query), reindent=True),
            'SELECT "viewflow_process"."id",\n'
            '       "viewflow_process"."flow_cls",\n'
            '       "viewflow_process"."status",\n'
            '       "viewflow_process"."created",\n'
            '       "viewflow_process"."finished",\n'
            '       "tests_childprocess"."process_ptr_id",\n'
            '       "tests_childprocess"."comment"\n'
            'FROM "viewflow_process"\n'
            'LEFT OUTER JOIN "tests_childprocess" ON ("viewflow_process"."id" = "tests_childprocess"."process_ptr_id")\n'
            'WHERE "viewflow_process"."flow_cls" IN (tests/test_managers.ChildFlow)')
>>>>>>> 31c1f48a

    def test_process_queryset_coerce_classes(self):
        process1 = Process.objects.create(flow_cls=Flow)
        process2 = ChildProcess.objects.create(flow_cls=ChildFlow)
        process3 = GrandChildProcess.objects.create(flow_cls=GrandChildFlow)

        with self.assertNumQueries(1):
            queryset = managers.ProcessQuerySet(model=Process).coerce_for([GrandChildFlow, ChildFlow, Flow])
            self.assertEqual(set(queryset), set([process1, process2, process3]))

    def test_process_queryset_cource_values_list(self):
        process = ChildProcess.objects.create(flow_cls=ChildFlow)

        queryset = managers.ProcessQuerySet(model=Process).coerce_for([ChildFlow]).values_list('id')
        self.assertEqual([(process.pk,)], list(queryset))

    def test_task_queryset_filter_by_flowcls_succeed(self):
        queryset = managers.ProcessQuerySet(model=Task).filter(flow_task=ChildFlow.start)

        self.assertEqual(str(queryset.query).strip(),
                         'SELECT "viewflow_task"."id", "viewflow_task"."flow_task", "viewflow_task"."flow_task_type",'
                         ' "viewflow_task"."status", "viewflow_task"."created", "viewflow_task"."started",'
                         ' "viewflow_task"."finished", "viewflow_task"."token", "viewflow_task"."process_id",'
                         ' "viewflow_task"."owner_id", "viewflow_task"."external_task_id",'
                         ' "viewflow_task"."owner_permission", "viewflow_task"."comments" FROM "viewflow_task"'
                         ' WHERE "viewflow_task"."flow_task" = tests/test_managers.ChildFlow.start')

    def test_task_queryset_cource_for_query(self):
        queryset = managers.TaskQuerySet(model=Task).coerce_for([ChildFlow])
        self.assertEqual(queryset.query.select_related,
                         {'childtask': {}, 'process': {}})

        """
        Became broken under django 1.6 if file test_views_base have viewflow imports!

        self.assertEqual(str(queryset.query).strip(),
                         'SELECT "viewflow_task"."id", "viewflow_task"."flow_task", "viewflow_task"."flow_task_type",'
                         ' "viewflow_task"."status", "viewflow_task"."created", "viewflow_task"."started",'
                         ' "viewflow_task"."finished", "viewflow_task"."token", "viewflow_task"."process_id",'
                         ' "viewflow_task"."owner_id", "viewflow_task"."external_task_id",'
                         ' "viewflow_task"."owner_permission", "viewflow_task"."comments", "viewflow_process"."id",'
                         ' "viewflow_process"."flow_cls", "viewflow_process"."status", "viewflow_process"."created",'
                         ' "viewflow_process"."finished", "tests_childtask"."task_ptr_id", "tests_childtask"."due_date"'
                         ' FROM "viewflow_task"'
                         ' INNER JOIN "viewflow_process" ON ( "viewflow_task"."process_id" = "viewflow_process"."id" )'
                         ' LEFT OUTER JOIN "tests_childtask" ON ( "viewflow_task"."id" = "tests_childtask"."task_ptr_id" )'
                         ' WHERE "viewflow_process"."flow_cls" IN (tests/test_managers.ChildFlow)')
        """

    def _test_task_queryset_coerce_classes(self):
        process1 = ChildProcess.objects.create(flow_cls=ChildFlow)
        process2 = GrandChildProcess.objects.create(flow_cls=GrandChildFlow)

        task1 = ChildTask.objects.create(process=process1, flow_task=ChildFlow.start)
        task2 = Task.objects.create(process=process2, flow_task=GrandChildFlow.start)

        with self.assertNumQueries(1):
            queryset = managers.TaskQuerySet(model=Task).coerce_for([GrandChildFlow, ChildFlow])
            self.assertEqual(set(queryset), set([task1, task2]))

    def test_task_queryset_cource_values_list(self):
        process = ChildProcess.objects.create(flow_cls=ChildFlow)
        task = ChildTask.objects.create(process=process, flow_task=ChildFlow.start)

        queryset = managers.TaskQuerySet(model=Task).coerce_for([ChildFlow]).values_list('id')
        self.assertEqual([(task.pk,)], list(queryset))


class ChildProcess(Process):
    comment = models.CharField(max_length=50)


class ChildTask(Task):
    due_date = models.DateTimeField(auto_now_add=True)


class GrandChildProcess(ChildProcess):
    description = models.TextField(max_length=50)


class ChildFlow(Flow):
    process_cls = ChildProcess
    task_cls = ChildTask

    start = flow.Start(lambda rewquest: None)


class GrandChildFlow(Flow):
    process_cls = GrandChildProcess

    start = flow.Start(lambda request: None)<|MERGE_RESOLUTION|>--- conflicted
+++ resolved
@@ -21,24 +21,6 @@
     def test_process_queryset_cource_for_query(self):
         queryset = managers.ProcessQuerySet(model=Process).coerce_for([ChildFlow])
 
-<<<<<<< HEAD
-        if django.VERSION >= (1, 9):
-            self.assertEqual(str(queryset.query),
-                             'SELECT "viewflow_process"."id", "viewflow_process"."flow_cls", "viewflow_process"."status",'
-                             ' "viewflow_process"."created", "viewflow_process"."finished",'
-                             ' "tests_childprocess"."process_ptr_id", "tests_childprocess"."comment"'
-                             ' FROM "viewflow_process" LEFT OUTER JOIN "tests_childprocess"'
-                             ' ON ("viewflow_process"."id" = "tests_childprocess"."process_ptr_id")'
-                             ' WHERE "viewflow_process"."flow_cls" IN (tests/test_managers.ChildFlow)')
-        else:
-            self.assertEqual(str(queryset.query),
-                             'SELECT "viewflow_process"."id", "viewflow_process"."flow_cls", "viewflow_process"."status",'
-                             ' "viewflow_process"."created", "viewflow_process"."finished",'
-                             ' "tests_childprocess"."process_ptr_id", "tests_childprocess"."comment"'
-                             ' FROM "viewflow_process" LEFT OUTER JOIN "tests_childprocess"'
-                             ' ON ( "viewflow_process"."id" = "tests_childprocess"."process_ptr_id" )'
-                             ' WHERE "viewflow_process"."flow_cls" IN (tests/test_managers.ChildFlow)')
-=======
         self.assertEqual(
             sqlparse.format(str(queryset.query), reindent=True),
             'SELECT "viewflow_process"."id",\n'
@@ -51,7 +33,6 @@
             'FROM "viewflow_process"\n'
             'LEFT OUTER JOIN "tests_childprocess" ON ("viewflow_process"."id" = "tests_childprocess"."process_ptr_id")\n'
             'WHERE "viewflow_process"."flow_cls" IN (tests/test_managers.ChildFlow)')
->>>>>>> 31c1f48a
 
     def test_process_queryset_coerce_classes(self):
         process1 = Process.objects.create(flow_cls=Flow)
