# Build paths inside the project like this: os.path.join(BASE_DIR, ...)
import os
import django
BASE_DIR = os.path.dirname(os.path.dirname(__file__))


# Quick-start development settings - unsuitable for production
# See https://docs.djangoproject.com/en/1.6/howto/deployment/checklist/

# SECURITY WARNING: keep the secret key used in production secret!
SECRET_KEY = 'ratn!684yf7ewt-%j%afwf7et9c=!oan$=w6#)fn#4u$ie4!as'

# SECURITY WARNING: don't run with debug turned on in production!
DEBUG = True

TEMPLATE_DEBUG = True

ALLOWED_HOSTS = []


# Application definition

INSTALLED_APPS = (
    'django.contrib.admin',
    'django.contrib.auth',
    'django.contrib.contenttypes',
    'django.contrib.sessions',
    'django.contrib.messages',
    'django.contrib.staticfiles',
    'viewflow',
    'tests',
    'examples.customnode',
    'examples.helloworld',
    'examples.shipment',
)

MIDDLEWARE_CLASSES = (
    'django.contrib.sessions.middleware.SessionMiddleware',
    'django.middleware.common.CommonMiddleware',
    'django.middleware.csrf.CsrfViewMiddleware',
    'django.contrib.auth.middleware.AuthenticationMiddleware',
    'django.contrib.messages.middleware.MessageMiddleware',
    'django.middleware.clickjacking.XFrameOptionsMiddleware',
)

ROOT_URLCONF = 'tests.urls'

# Database
# https://docs.djangoproject.com/en/1.6/ref/settings/#databases
import dj_database_url

DATABASES = {
    'default': dj_database_url.config() or {
        'ENGINE': 'django.db.backends.sqlite3',
        'NAME': os.path.join(BASE_DIR, 'db{}{}.sqlite3'.format(*django.VERSION[:2])),
    }
}


class DisableMigrations(object):

    def __contains__(self, item):
        return True

    def __getitem__(self, item):
        return "notmigrations"

MIGRATION_MODULES = DisableMigrations()


# Templates

from django.conf.global_settings import TEMPLATE_CONTEXT_PROCESSORS
<<<<<<< HEAD
try:
    # Django 1.9
    TEMPLATE_CONTEXT_PROCESSORS = TEMPLATE_CONTEXT_PROCESSORS + [
        'django.core.context_processors.request',
    ]
except TypeError:
    TEMPLATE_CONTEXT_PROCESSORS = TEMPLATE_CONTEXT_PROCESSORS + (
        'django.core.context_processors.request',
    )
=======
TEMPLATE_CONTEXT_PROCESSORS = list(TEMPLATE_CONTEXT_PROCESSORS) + [
    'django.core.context_processors.request',
]

TEMPLATES = [
    {
        'BACKEND': 'django.template.backends.django.DjangoTemplates',
        'DIRS': [],
        'APP_DIRS': True,
        'OPTIONS': {
            'context_processors': [
                'django.template.context_processors.debug',
                'django.template.context_processors.request',
                'django.contrib.auth.context_processors.auth',
                'django.contrib.messages.context_processors.messages',
                'django.template.context_processors.request',
            ],
            'debug': True,
        },
    },
]
>>>>>>> 31c1f48a

# Internationalization
# https://docs.djangoproject.com/en/1.6/topics/i18n/

LANGUAGE_CODE = 'en-us'

TIME_ZONE = 'UTC'

USE_I18N = True

USE_L10N = True

USE_TZ = True

LOCALE_PATHS = (
    os.path.join(BASE_DIR, 'viewflow/locale'),
)

# Static files (CSS, JavaScript, Images)
# https://docs.djangoproject.com/en/1.6/howto/static-files/

STATIC_URL = '/static/'


# Celery

INSTALLED_APPS += ('kombu.transport.django', )
BROKER_URL = 'django://'

CELERYD_CONCURRENCY = 1
CELERY_ACCEPT_CONTENT = ['json']
CELERY_RESULT_SERIALIZER = 'json'
CELERY_TASK_SERIALIZER = 'json'

CELERY_IMPORTS = [
    os.path.join(root, filename)[len(BASE_DIR)+1: -3].replace('/', '.')
    for root, dirs, files in os.walk(os.path.join(BASE_DIR, 'tests'))
    for filename in files
    if filename.startswith('test_') and filename.endswith('.py')]

DJKOMBU_POLLING_INTERVAL = 0.05


# Jenkins

INSTALLED_APPS = ('django_jenkins',) + INSTALLED_APPS

JENKINS_TASKS = (
    'django_jenkins.tasks.run_flake8',
)

PROJECT_APPS = ('viewflow', )

COVERAGE_EXCLUDES = ['tests']<|MERGE_RESOLUTION|>--- conflicted
+++ resolved
@@ -71,17 +71,6 @@
 # Templates
 
 from django.conf.global_settings import TEMPLATE_CONTEXT_PROCESSORS
-<<<<<<< HEAD
-try:
-    # Django 1.9
-    TEMPLATE_CONTEXT_PROCESSORS = TEMPLATE_CONTEXT_PROCESSORS + [
-        'django.core.context_processors.request',
-    ]
-except TypeError:
-    TEMPLATE_CONTEXT_PROCESSORS = TEMPLATE_CONTEXT_PROCESSORS + (
-        'django.core.context_processors.request',
-    )
-=======
 TEMPLATE_CONTEXT_PROCESSORS = list(TEMPLATE_CONTEXT_PROCESSORS) + [
     'django.core.context_processors.request',
 ]
@@ -103,7 +92,6 @@
         },
     },
 ]
->>>>>>> 31c1f48a
 
 # Internationalization
 # https://docs.djangoproject.com/en/1.6/topics/i18n/
