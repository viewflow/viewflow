--- conflicted
+++ resolved
@@ -1,8 +1,5 @@
 import django
-<<<<<<< HEAD
-=======
 
->>>>>>> 31c1f48a
 from django.db import models
 from django.conf.urls import include, url
 from django.contrib import admin
@@ -44,10 +41,7 @@
                  [('Content', 'child_process')],
                  None)])
         else:
-<<<<<<< HEAD
-=======
             # older django has different andmin change page urls
->>>>>>> 31c1f48a
             self.assertEqual(data, [
                 ('Child Template Tag Process', [
                     ('Content', 'child_process'),
