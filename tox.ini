[tox]
<<<<<<< HEAD
envlist = py35_dj18, py35_dj19
skipsdist = True


[testenv]
setenv=PYTHONPATH={toxinidir}
commands = {posargs:python ./manage.py test tests}
passenv = DATABASE_URL
deps =
       singledispatch==3.4.0.3
       django-fsm==2.3.0

       django-filter==0.11.0
       django-webtest==1.7.8
       webtest==2.0.20
       git+https://github.com/viewflow/django-material.git
=======
envlist =
    py{32,33}-{dj16,dj18}
    py{34,35}-{dj18,dj19}
skipsdist = True


[deps]
core =
    django-webtest==1.7.8
    webtest==2.0.20
>>>>>>> 31c1f48a

test =
       # helloworld example
<<<<<<< HEAD
       celery==3.1.19
=======
       celery==3.1.20
>>>>>>> 31c1f48a
       kombu==3.0.33

       # shipment example
       django-extra-views==0.7.1
       git+https://github.com/viewflow/django-material.git

       # tests dependencies
       sqlparse==0.1.18
       dj-database-url
       django-jenkins
       flake8
       coverage
       psycopg2

dev =
       django-template-debug
       ipdb
       uwsgi


<<<<<<< HEAD
[testenv:py35_dj19]
basepython=python3.5
deps = {[testenv]deps}
       django==1.9.1

[testenv:py35_dj18]
basepython=python3.5
deps = {[testenv]deps}
       django==1.8.8

[testenv:travis]
basepython=python3.5
commands = coverage run --branch --source=viewflow manage.py test viewflow tests
           pip install django==1.9.1
           coverage run --append --branch --source=viewflow manage.py test viewflow tests
           coveralls
usedevelop = True
deps = {[testenv]deps}
       django==1.8.8
       coveralls
=======
[testenv]
basepython =
    py32: python3.2
    py33: python3.3
    py34: python3.4
    py35: python3.5
deps =
    py32: mock==1.3.0
    py32: singledispatch==3.4.0.3
    py33: singledispatch==3.4.0.3
    dj16: Django==1.6.11
    dj16: South==1.0.2
    dj16: django-filter==0.11.0
    dj18: Django==1.8.9
    dj18: django-filter==0.12.0
    dj19: Django==1.9.2
    dj19: django-filter==0.12.0
    {[deps]core}
    {[deps]test}
    {[deps]dev}
setenv=PYTHONPATH={toxinidir}
passenv = DATABASE_URL
commands = {posargs:python ./manage.py test tests}


[testenv:travis]
recreate=True
basepython=python3.4
commands = coverage run --branch --source=viewflow manage.py test viewflow tests
           pip uninstall South -y
           pip install django==1.8.9 django-filter==0.12.0 -U
           coverage run --append --branch --source=viewflow manage.py test viewflow tests
           pip install django==1.9.2 -U
           coverage run --append --branch --source=viewflow manage.py test viewflow tests
           coveralls
deps = {[deps]core}
       {[deps]test}
       {[deps]dev}
       django==1.6.11
       South==1.0.2
       django-filter==0.11.0
       coveralls
passenv = COVERALLS_REPO_TOKEN
>>>>>>> 31c1f48a
<|MERGE_RESOLUTION|>--- conflicted
+++ resolved
@@ -1,22 +1,4 @@
 [tox]
-<<<<<<< HEAD
-envlist = py35_dj18, py35_dj19
-skipsdist = True
-
-
-[testenv]
-setenv=PYTHONPATH={toxinidir}
-commands = {posargs:python ./manage.py test tests}
-passenv = DATABASE_URL
-deps =
-       singledispatch==3.4.0.3
-       django-fsm==2.3.0
-
-       django-filter==0.11.0
-       django-webtest==1.7.8
-       webtest==2.0.20
-       git+https://github.com/viewflow/django-material.git
-=======
 envlist =
     py{32,33}-{dj16,dj18}
     py{34,35}-{dj18,dj19}
@@ -27,15 +9,10 @@
 core =
     django-webtest==1.7.8
     webtest==2.0.20
->>>>>>> 31c1f48a
 
 test =
        # helloworld example
-<<<<<<< HEAD
-       celery==3.1.19
-=======
        celery==3.1.20
->>>>>>> 31c1f48a
        kombu==3.0.33
 
        # shipment example
@@ -56,28 +33,6 @@
        uwsgi
 
 
-<<<<<<< HEAD
-[testenv:py35_dj19]
-basepython=python3.5
-deps = {[testenv]deps}
-       django==1.9.1
-
-[testenv:py35_dj18]
-basepython=python3.5
-deps = {[testenv]deps}
-       django==1.8.8
-
-[testenv:travis]
-basepython=python3.5
-commands = coverage run --branch --source=viewflow manage.py test viewflow tests
-           pip install django==1.9.1
-           coverage run --append --branch --source=viewflow manage.py test viewflow tests
-           coveralls
-usedevelop = True
-deps = {[testenv]deps}
-       django==1.8.8
-       coveralls
-=======
 [testenv]
 basepython =
     py32: python3.2
@@ -120,5 +75,4 @@
        South==1.0.2
        django-filter==0.11.0
        coveralls
-passenv = COVERALLS_REPO_TOKEN
->>>>>>> 31c1f48a
+passenv = COVERALLS_REPO_TOKEN